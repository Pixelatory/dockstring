import logging
import os
import re
import subprocess
import tempfile
from pathlib import Path
from typing import Optional, List

from rdkit.Chem import AllChem as Chem

from .utils import (DockingError, smiles_to_mol, embed_mol, refine_mol_with_ff, write_embedded_mol_to_pdb,
                    protonate_pdb, convert_pdbqt_to_pdb, convert_pdb_to_pdbqt, read_mol_from_pdb,
                    parse_scores_from_output, parse_search_box_conf, PathType, get_targets_dir, get_vina_path,
                    get_resources_dir, check_mol, canonicalize_smiles, verify_docked_ligand, check_vina_output,
<<<<<<< HEAD
                    assign_stereochemistry, assign_bond_orders)
=======
                    sanitize_mol)
>>>>>>> 019a26d4

logging.basicConfig(format='%(message)s')


def load_target(name: str, *args, **kwargs):
    return Target(name, *args, **kwargs)


def list_all_target_names() -> List[str]:
    targets_dir = get_targets_dir()
    file_names = [f for f in os.listdir(targets_dir) if os.path.isfile(os.path.join(targets_dir, f))]

    target_re = re.compile(r'^(?P<name>\w+)_target\.pdb$')
    names = []
    for file_name in file_names:
        match = target_re.match(file_name)
        if match:
            names.append(match.group('name'))

    return names


class Target:
    def __init__(self, name, working_dir: Optional[PathType] = None):
        self.name = name

        # Directory where the ligand and output files will be saved
        self._custom_working_dir = working_dir
        self._tmp_dir_handle: Optional[tempfile.TemporaryDirectory] = None

        # Set PDB, PDBQT, and conf files
        targets_dir = get_targets_dir()
        self._pdb = targets_dir / (self.name + '_target.pdb')
        self._pdbqt = targets_dir / (self.name + '_target.pdbqt')
        self._conf = targets_dir / (self.name + '_conf.txt')

        # Ensure files exist
        if not all(p.exists() for p in [self._pdb, self._pdbqt, self._conf]):
            raise DockingError(f"'{self.name}' is not a target we support")

    def __repr__(self):
        return f"dockstring.Target(name='{self.name}', dir='{self._tmp_dir}')"

    @property
    def _tmp_dir(self) -> Path:
        if self._custom_working_dir:
            return Path(self._custom_working_dir).resolve()

        # If no custom working dir is set and the tmp working dir handle is not initialized, initialize it
        if not self._tmp_dir_handle:
            self._tmp_dir_handle = tempfile.TemporaryDirectory()

        return Path(self._tmp_dir_handle.name).resolve()

    def _dock_pdbqt(self,
                    ligand_pdbqt,
                    vina_logfile,
                    vina_outfile,
                    seed,
                    num_cpus: Optional[int] = None,
                    verbose=False):
        # yapf: disable
        cmd_list = [
            get_vina_path(),
            '--receptor', self._pdbqt,
            '--config', self._conf,
            '--ligand', ligand_pdbqt,
            '--log', vina_logfile,
            '--out', vina_outfile,
            '--seed', str(seed),
        ]
        # yapf: enable
        if num_cpus is not None:
            cmd_list += ['--cpu', str(num_cpus)]

        cmd_return = subprocess.run(cmd_list, stdout=subprocess.PIPE, stderr=subprocess.STDOUT)
        output = cmd_return.stdout.decode('utf-8')

        if verbose:
            logging.info(output)

        # If failure, raise DockingError
        if cmd_return.returncode != 0:
            raise DockingError('Docking with Vina failed')

    def dock(self, smiles: str, num_cpus: Optional[int] = None, seed=974528263, verbose=False):
        """
        Given a molecule, this method will return a docking score against the current target.
        - smiles: SMILES string
        - num_cpus: number of cpus that AutoDock Vina should use for the docking. By default,
          it will try to find all the cpus on the system, and failing that, it will use 1.
        - seed: integer random seed for reproducibility
        """

        # Auxiliary files
        ligand_pdb = self._tmp_dir / 'ligand.pdb'
        ligand_pdbqt = self._tmp_dir / 'ligand.pdbqt'
        vina_logfile = self._tmp_dir / 'vina.log'
        vina_outfile = self._tmp_dir / 'vina.out'
        docked_ligand_pdb = self._tmp_dir / 'docked_ligand.pdb'

        try:
            # Read and check input
            canonical_smiles = canonicalize_smiles(smiles)
            mol = smiles_to_mol(canonical_smiles, verbose=verbose)
            mol = sanitize_mol(mol, verbose=verbose)
            check_mol(mol)

            # Prepare ligand
            embedded_mol = embed_mol(mol, seed=seed)
            refined_mol = refine_mol_with_ff(embedded_mol)
            write_embedded_mol_to_pdb(refined_mol, ligand_pdb)
            protonate_pdb(ligand_pdb, verbose=verbose)
            prepared_mol = read_mol_from_pdb(ligand_pdb)
            assign_stereochemistry(prepared_mol)
            convert_pdb_to_pdbqt(ligand_pdb, ligand_pdbqt, verbose=verbose)

            # Dock
            self._dock_pdbqt(ligand_pdbqt, vina_logfile, vina_outfile, seed=seed, num_cpus=num_cpus, verbose=verbose)

            # Process docking output
            check_vina_output(vina_outfile)
            convert_pdbqt_to_pdb(pdbqt_file=vina_outfile,
                                 pdb_file=docked_ligand_pdb,
                                 disable_bonding=True,
                                 verbose=verbose)
            raw_ligand = read_mol_from_pdb(docked_ligand_pdb)
            ligand = assign_bond_orders(subject=raw_ligand, ref=prepared_mol)
            assign_stereochemistry(ligand)

            # Verify docked ligand
            verify_docked_ligand(ref=prepared_mol, ligand=ligand)

            # Parse scores
            scores = parse_scores_from_output(docked_ligand_pdb)
            assert len(scores) == ligand.GetNumConformers()

            return scores[0], {
                'ligand': ligand,
                'scores': scores,
            }

        except DockingError as error:
            logging.error(f"An error occurred for ligand '{smiles}': {error}")
            raise

        # TODO Include Mac and Windows binaries in the repository
        # TODO Put all the calculated scores (and maybe the poses too?) under "data". What should be the format?
        # - Plain text for the scores and smiles?
        # - What format for the poses?

    def info(self):
        """
        Print some info about the target.
        """
        pass

    def view(self, mols: List[Chem.Mol] = None, search_box=True):
        """
        Start pymol and view the receptor and the search box.
        """
        commands = ['pymol', self._pdb]

        if search_box:
            pymol_script = get_resources_dir() / 'view_search_box.py'
            conf = parse_search_box_conf(self._conf)
            # yapf: disable
            commands += [
                pymol_script,
                '-d', 'view_search_box center_x={center_x}, center_y={center_y}, center_z={center_z}, '
                      'size_x={size_x}, size_y={size_y}, size_z={size_z}'.format(**conf)
            ]
            # yapf: enable

        if mols:
            tmp_dir_handle = tempfile.TemporaryDirectory()
            tmp_dir = Path(tmp_dir_handle.name).resolve()

            for index, mol in enumerate(mols):
                mol_pdb_file = tmp_dir / f'ligand_{index}.pdb'
                write_embedded_mol_to_pdb(mol, mol_pdb_file)
                commands += [str(mol_pdb_file)]

        return subprocess.run(commands)<|MERGE_RESOLUTION|>--- conflicted
+++ resolved
@@ -12,11 +12,7 @@
                     protonate_pdb, convert_pdbqt_to_pdb, convert_pdb_to_pdbqt, read_mol_from_pdb,
                     parse_scores_from_output, parse_search_box_conf, PathType, get_targets_dir, get_vina_path,
                     get_resources_dir, check_mol, canonicalize_smiles, verify_docked_ligand, check_vina_output,
-<<<<<<< HEAD
-                    assign_stereochemistry, assign_bond_orders)
-=======
-                    sanitize_mol)
->>>>>>> 019a26d4
+                    assign_stereochemistry, assign_bond_orders, sanitize_mol)
 
 logging.basicConfig(format='%(message)s')
 
